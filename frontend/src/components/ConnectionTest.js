--- conflicted
+++ resolved
@@ -32,6 +32,11 @@
     try {
       const response = await axios.post('/api/test-connection', formData);
       setResult(response.data);
+      
+      // Set connection verified in session storage if successful
+      if (response.data && response.data.success) {
+        sessionStorage.setItem('connectionVerified', 'true');
+      }
     } catch (err) {
       console.error('Connection test error:', err);
       
@@ -104,33 +109,6 @@
             </Col>
           </Row>
 
-<<<<<<< HEAD
-          <Form.Group className="mb-3">
-            <Form.Label>Domain Controller IP</Form.Label>
-            <Form.Control
-              type="text"
-              name="server"
-              value={formData.server}
-              onChange={handleChange}
-              placeholder="e.g., 192.168.1.100"
-            />
-            <Form.Text className="text-muted">
-              Optional: Enter the IP address of your domain controller for more reliable connections.
-            </Form.Text>
-          </Form.Group>
-
-          <Form.Group className="mb-3">
-            <Form.Label>Username</Form.Label>
-            <Form.Control
-              type="text"
-              name="username"
-              value={formData.username}
-              onChange={handleChange}
-              placeholder="Domain username"
-              required
-            />
-          </Form.Group>
-=======
           <Row>
             <Col md={6}>
               <Form.Group className="mb-3">
@@ -159,7 +137,6 @@
               </Form.Group>
             </Col>
           </Row>
->>>>>>> 45761f52
 
           <Row>
             <Col md={6}>
@@ -221,30 +198,6 @@
           </Alert>
         )}
 
-<<<<<<< HEAD
-          {result && result.success && (
-            <Alert variant="success" className="mt-3">
-              <Alert.Heading>Connection Test Successful</Alert.Heading>
-              <p>{result.message}</p>
-              {result.details && (
-                <>
-                  <hr />
-                  <h6>Test Results:</h6>
-                  <ul>
-                    <li>Basic Connection: {result.details.connection?.status || 'Success'}</li>
-                    <li>Domain Controller Discovery: {result.details.domain_controllers?.status || 'Success'}</li>
-                    <li>Authentication: {result.details.authentication?.status || 'Success'}</li>
-                  </ul>
-                </>
-              )}
-              {(() => {
-                // Set connection verified in session storage
-                sessionStorage.setItem('connectionVerified', 'true');
-                return null;
-              })()}
-            </Alert>
-          )}
-=======
         {result && result.success && (
           <Alert variant="success" className="mt-3">
             <Alert.Heading>Connection Test Successful</Alert.Heading>
@@ -273,7 +226,6 @@
             )}
           </Alert>
         )}
->>>>>>> 45761f52
       </Card.Body>
     </Card>
   );
