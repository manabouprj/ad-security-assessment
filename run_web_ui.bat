@echo off
echo Active Directory Security Assessment Web UI
echo ==========================================
echo.

REM Check if Python is installed
where python >nul 2>nul
if %ERRORLEVEL% neq 0 (
    echo Error: Python is not installed or not in the PATH.
    echo Please install Python 3.8 or higher and try again.
    pause
    exit /b 1
)

REM Add common Node.js installation directories to PATH
echo Adding potential Node.js paths to PATH...
set "PATH=%PATH%;C:\Program Files\nodejs;C:\Program Files (x86)\nodejs;%APPDATA%\npm"

REM Check if npm is installed
where npm >nul 2>nul
if %ERRORLEVEL% neq 0 (
    echo Error: npm is not installed or not in the PATH.
    echo Please install Node.js and npm to run the frontend.
    pause
    exit /b 1
)

REM Install required Python packages directly (no virtual environment)
echo Installing required Python packages...
python -m pip install --upgrade pip setuptools
if %ERRORLEVEL% neq 0 (
    echo Warning: Failed to upgrade pip and setuptools. Continuing anyway...
)

python -m pip install -r requirements.txt
if %ERRORLEVEL% neq 0 (
    echo Warning: Failed to install some Python dependencies. Continuing anyway...
)

REM Ensure frontend dependencies are installed
echo Installing frontend dependencies...
cd frontend
<<<<<<< HEAD
echo Running npm install with --force flag to resolve dependency conflicts...
call npm install --force --no-audit --no-fund --loglevel=error
if %ERRORLEVEL% neq 0 (
    echo Warning: Failed to install all frontend dependencies. Trying alternative approach...
    
    REM Try installing core dependencies one by one
    echo Installing react and core dependencies...
    call npm install react react-dom react-scripts react-router-dom --force --no-audit --no-fund --loglevel=error
    
    echo Installing bootstrap dependencies...
    call npm install bootstrap react-bootstrap --force --no-audit --no-fund --loglevel=error
    
    echo Installing chart dependencies...
    call npm install chart.js react-chartjs-2 --force --no-audit --no-fund --loglevel=error
=======
npm install --force --no-audit --no-fund --loglevel=error
if %ERRORLEVEL% neq 0 (
    echo Warning: Failed to install all frontend dependencies. Continuing anyway...
>>>>>>> 52e4fec5
)

REM Ensure react-bootstrap-icons is installed specifically
echo Ensuring react-bootstrap-icons is installed...
<<<<<<< HEAD
call npm install react-bootstrap-icons --save --force --no-audit --no-fund --loglevel=error
=======
npm install react-bootstrap-icons --save --force --no-audit --no-fund --loglevel=error
>>>>>>> 52e4fec5
if %ERRORLEVEL% neq 0 (
    echo Warning: Failed to install react-bootstrap-icons. Trying alternative approach...
    call npm install react-bootstrap-icons@^1.10.3 --save --force --no-audit --no-fund --loglevel=error
)

REM Ensure axios is installed for API calls
echo Ensuring axios is installed...
call npm install axios --save --force --no-audit --no-fund --loglevel=error

cd ..

REM Start the API server in a separate window
echo Starting API server...
start cmd /k "python api_server.py --host localhost --port 5000 --debug --load-sample-data"

REM Wait a moment for the API server to start
echo Waiting for API server to start...
timeout /t 5 /nobreak > nul

REM Start the frontend server in a separate window
echo Starting frontend server...
cd frontend
start cmd /k "npm start"
cd ..

echo.
echo Web UI is now running:
echo API server: http://localhost:5000/api
echo Frontend: http://localhost:3000
echo.
echo Press any key to shut down the servers when done...
pause

REM When the user presses a key, terminate the servers
echo Shutting down servers...
taskkill /f /im node.exe > nul 2>&1
taskkill /f /im python.exe > nul 2>&1
echo Servers shut down.<|MERGE_RESOLUTION|>--- conflicted
+++ resolved
@@ -40,11 +40,10 @@
 REM Ensure frontend dependencies are installed
 echo Installing frontend dependencies...
 cd frontend
-<<<<<<< HEAD
 echo Running npm install with --force flag to resolve dependency conflicts...
-call npm install --force --no-audit --no-fund --loglevel=error
+npm install --force --no-audit --no-fund --loglevel=error
 if %ERRORLEVEL% neq 0 (
-    echo Warning: Failed to install all frontend dependencies. Trying alternative approach...
+    echo Warning: Failed to install all frontend dependencies. Continuing anyway...
     
     REM Try installing core dependencies one by one
     echo Installing react and core dependencies...
@@ -55,20 +54,11 @@
     
     echo Installing chart dependencies...
     call npm install chart.js react-chartjs-2 --force --no-audit --no-fund --loglevel=error
-=======
-npm install --force --no-audit --no-fund --loglevel=error
-if %ERRORLEVEL% neq 0 (
-    echo Warning: Failed to install all frontend dependencies. Continuing anyway...
->>>>>>> 52e4fec5
 )
 
 REM Ensure react-bootstrap-icons is installed specifically
 echo Ensuring react-bootstrap-icons is installed...
-<<<<<<< HEAD
-call npm install react-bootstrap-icons --save --force --no-audit --no-fund --loglevel=error
-=======
 npm install react-bootstrap-icons --save --force --no-audit --no-fund --loglevel=error
->>>>>>> 52e4fec5
 if %ERRORLEVEL% neq 0 (
     echo Warning: Failed to install react-bootstrap-icons. Trying alternative approach...
     call npm install react-bootstrap-icons@^1.10.3 --save --force --no-audit --no-fund --loglevel=error
