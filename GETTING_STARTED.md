--- conflicted
+++ resolved
@@ -111,19 +111,11 @@
 - Install frontend dependencies if needed
 - Start the API server on port 5000
 - Start the React development server on port 3000
-<<<<<<< HEAD
 
 **Access the web interface at: http://localhost:3000**
 
 ### Option 2: API Server Only
 
-=======
-
-**Access the web interface at: http://localhost:3000**
-
-### Option 2: API Server Only
-
->>>>>>> 0dd620be
 If you only need the API server (for API testing or custom frontends):
 
 ```bash
@@ -205,19 +197,6 @@
 
      from src.reports import ReportGenerator
      ```
-<<<<<<< HEAD
-   ```
-
-2. **404 Not Found Error when accessing http://localhost:5000/**
-   ```
-   Solution:
-   - This is expected when running only the API server (Option 2)
-   - The API server only serves API endpoints at /api/*
-   - To access the web interface, use the full Web UI (Option 1) and access http://localhost:3000
-   ```
-
-3. **Web UI Error: "Internal server error"**
-=======
    ```
 
 2. **404 Not Found Error when accessing http://localhost:5000/**
@@ -263,54 +242,31 @@
    ```
 
 7. **Authentication Issues**
->>>>>>> 0dd620be
-   ```
-   Solution:
-   - Make sure both the API server and frontend server are running
-   - Use start_web_ui.bat (recommended on Windows) or run_web_ui.bat (Windows) or run_web_ui.sh (Linux/macOS) to start both servers
-   - Access the web interface at http://localhost:3000, not http://localhost:5000
-   ```
-
-4. **Node.js service not running on port 3000**
-   ```
-   Solution:
-   - Use the simplified start_web_ui.bat script which starts the frontend server in a separate window
-   - This makes it easier to monitor the status of both servers and debug any issues
-   - The script ensures that both the API server (port 5000) and frontend server (port 3000) are running correctly
-   ```
-
-5. **npm not found or Node.js errors**
-   ```
-   Solution:
-   - Install Node.js and npm from https://nodejs.org/
-   - Verify installation with: node --version && npm --version
-   - Restart your terminal/command prompt after installation
-   ```
-
-<<<<<<< HEAD
-6. **Connection Errors**
-=======
-8. **Web UI Not Opening on Port 3000**
->>>>>>> 0dd620be
-   ```
-   Solutions:
-   - Check network connectivity to domain controllers
-   - Verify DNS resolution
-   - Ensure firewall rules allow connection
-   - Use IP addresses instead of hostnames for more reliable connections
-   - Try using standard LDAP (port 389) instead of LDAPS if SSL connection fails
-   ```
-
-<<<<<<< HEAD
-7. **Authentication Issues**
-=======
-9. **API Server Internal Server Error**
->>>>>>> 0dd620be
    ```
    Solutions:
    - Verify service account credentials
    - Check account lockout status
    - Ensure required permissions are granted
+   ```
+
+8. **Web UI Not Opening on Port 3000**
+   ```
+   Solutions:
+   - Ensure Node.js and npm are installed and in your PATH
+   - Check if the frontend dependencies are installed correctly
+   - Run 'cd frontend && npm install --force' to reinstall dependencies
+   - Verify there are no other processes using port 3000
+   - Use the updated run_web_ui.bat or start_web_ui.bat scripts
+   ```
+
+9. **API Server Internal Server Error**
+   ```
+   Solutions:
+   - Check if all required Python packages are installed
+   - Run 'pip install -r requirements.txt' to ensure all dependencies are installed
+   - Look for error messages in the terminal where the API server is running
+   - Ensure the sample_data directory exists if using --load-sample-data
+   - Verify that config.json exists and is properly formatted
    ```
 
 ### Debug Mode
