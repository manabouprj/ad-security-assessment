# Getting Started Guide

This guide provides detailed instructions for setting up and running the Active Directory Security Assessment Tool.

## Prerequisites

### System Requirements
- Windows 10/11 or Windows Server 2016/2019/2022
- Python 3.8 or higher
- Node.js 14.x or higher and npm (for the web UI)
- Git (for cloning the repository)
- Network connectivity to domain controllers (for production use)

### Required Permissions
- Local administrator rights on the assessment machine
- Domain user account with appropriate permissions for AD queries

## Installation Steps

### 1. Clone the Repository
```bash
# Clone the repository
git clone https://github.com/manabouprj/ad-security-assessment.git
cd ad-security-assessment
```

### 2. Set Up Python Virtual Environment
```bash
# Create a virtual environment
python -m venv venv

# Activate the virtual environment
# On Windows PowerShell:
.\venv\Scripts\Activate.ps1
# On Windows Command Prompt:
.\venv\Scripts\activate.bat
# On Linux/macOS:
source venv/bin/activate
```

### 3. Install Dependencies and Package
```bash
# Upgrade pip to latest version
python -m pip install --upgrade pip

# Install the package in development mode (this will install all required dependencies)
pip install -e .

# Set up proper package structure (if needed)
python setup_package.py
```

### 4. Configure the Application

1. Create configuration file:
```bash
# Copy example configuration
# On Windows:
copy config.example.json config.json
# On Linux/macOS:
cp config.example.json config.json
```

2. Edit `config.json` with your environment settings:
```json
{
  "domain": "your-domain.com",
  "server": "dc.your-domain.com",
  "username": "service-account",
  "password": "your-password",
  "mock_mode": false,
  "output_dir": "reports",
  "verbose": true
}
```

## Starting the Application

### Option 1: Full Web UI (Recommended)

<<<<<<< HEAD
#### Option 1: Using the Batch Scripts (Recommended for Windows)

1. Start both the API server and Web UI using the provided batch script:
```bash
# Using the batch script (recommended for Windows)
run_web_ui.bat
# OR
start_web_ui.bat
```

This will:
- Check for required dependencies
- Install Python packages if needed
- Install Node.js packages for the frontend
- Start the API server on port 5000
- Start the Web UI on port 3000

2. Access the web interface:
- API server: http://localhost:5000/api
- Web UI: http://localhost:3000
- Default username: "Orunmila"
- You'll be prompted to create a password on first login

#### Option 2: Manual Startup

1. Start the API server using the run script:
```bash
# Using the run script
=======
This method starts both the API server and the React frontend development server, providing the complete web interface experience.

#### Windows:
```bash
# Using the simplified batch file (recommended)
start_web_ui.bat

# Or using the original batch file
run_web_ui.bat
```

#### Linux/macOS:
```bash
# Make the script executable (first time only)
chmod +x run_web_ui.sh

# Run the script
./run_web_ui.sh
```

The `start_web_ui.bat` script will:
- Start the API server on port 5000 in a separate window
- Start the React development server on port 3000 in a separate window
- Provide clear status messages and instructions
- Keep both servers running in their own windows for easier monitoring and debugging

The `run_web_ui.bat` script will:
- Check for Node.js and npm
- Install frontend dependencies if needed
- Start the API server on port 5000
- Start the React development server on port 3000

**Access the web interface at: http://localhost:3000**

### Option 2: API Server Only

If you only need the API server (for API testing or custom frontends):

```bash
# Start the API server
>>>>>>> 52e4fec5
python run_api.py
# OR
python api_server.py --host localhost --port 5000 --debug --load-sample-data

# For debugging
python run_api.py --debug
```

<<<<<<< HEAD
2. Start the Web UI:
```bash
# Navigate to the frontend directory
cd frontend

# Install dependencies if needed
npm install --force

# Start the development server
npm start
```

3. Access the web interface:
- API server: http://localhost:5000/api
- Web UI: http://localhost:3000
- Default username: "Orunmila"
- You'll be prompted to create a password on first login
=======
**Important Note:** When running only the API server, you can access the API endpoints at http://localhost:5000/api/*, but you cannot access the web interface directly. Attempting to access http://localhost:5000/ will result in a 404 error.
>>>>>>> 52e4fec5

### Option 3: Production Environment

For production deployments:

1. Set secure environment variables:
```bash
# On Windows PowerShell:
$env:FLASK_ENV = "production"
$env:FLASK_DEBUG = "0"
```

2. Use a production WSGI server:
```bash
# Install waitress if not already installed
pip install waitress

# Start the server with waitress
waitress-serve --host=0.0.0.0 --port=5000 --call "api_server:create_app"
```

3. Build and serve the frontend:
```bash
# Navigate to frontend directory
cd frontend

# Install dependencies
npm install

# Build for production
npm run build

# Serve using a production web server like nginx or Apache
```

## First-Time Setup

1. Access the web interface:
   - If using the full Web UI (Option 1): http://localhost:3000
   - If using API server only (Option 2): API endpoints at http://localhost:5000/api/*

2. Log in with default credentials:
   - Username: "Orunmila"
   - You'll be prompted to create a secure password

3. Password requirements:
   - Minimum 12 characters
   - At least 2 uppercase letters
   - At least 3 lowercase letters
   - At least 2 numbers
   - At least 1 special character

## Troubleshooting

### Common Issues and Solutions

1. **ModuleNotFoundError: No module named 'src.reports.report_generator'**
   ```
   Solution:
   - Ensure you have the latest version from GitHub
   - If the error persists, create a file at src/reports/report_generator.py with the following content:
     ```python
     """
     Report Generator

     This module re-exports the ReportGenerator class from the reports package.
     """

     from src.reports import ReportGenerator
     ```
   ```

2. **404 Not Found Error when accessing http://localhost:5000/**
   ```
   Solution:
   - This is expected when running only the API server (Option 2)
   - The API server only serves API endpoints at /api/*
   - To access the web interface, use the full Web UI (Option 1) and access http://localhost:3000
   ```

3. **Web UI Error: "Internal server error"**
   ```
   Solution:
   - Make sure both the API server and frontend server are running
   - Use start_web_ui.bat (recommended on Windows) or run_web_ui.bat (Windows) or run_web_ui.sh (Linux/macOS) to start both servers
   - Access the web interface at http://localhost:3000, not http://localhost:5000
   ```

4. **Node.js service not running on port 3000**
   ```
   Solution:
   - Use the simplified start_web_ui.bat script which starts the frontend server in a separate window
   - This makes it easier to monitor the status of both servers and debug any issues
   - The script ensures that both the API server (port 5000) and frontend server (port 3000) are running correctly
   ```

5. **npm not found or Node.js errors**
   ```
   Solution:
   - Install Node.js and npm from https://nodejs.org/
   - Verify installation with: node --version && npm --version
   - Restart your terminal/command prompt after installation
   ```

6. **Connection Errors**
   ```
   Solutions:
   - Check network connectivity to domain controllers
   - Verify DNS resolution
   - Ensure firewall rules allow connection
   ```

7. **Authentication Issues**
   ```
   Solutions:
   - Verify service account credentials
   - Check account lockout status
   - Ensure required permissions are granted
   ```

4. **Web UI Not Opening on Port 3000**
   ```
   Solutions:
   - Ensure Node.js and npm are installed and in your PATH
   - Check if the frontend dependencies are installed correctly
   - Run 'cd frontend && npm install --force' to reinstall dependencies
   - Verify there are no other processes using port 3000
   - Use the updated run_web_ui.bat or start_web_ui.bat scripts
   ```

5. **API Server Internal Server Error**
   ```
   Solutions:
   - Check if all required Python packages are installed
   - Run 'pip install -r requirements.txt' to ensure all dependencies are installed
   - Look for error messages in the terminal where the API server is running
   - Ensure the sample_data directory exists if using --load-sample-data
   - Verify that config.json exists and is properly formatted
   ```

### Debug Mode
For detailed error messages and debugging:
```bash
python run_api.py --debug
```

### Frontend Debugging
For frontend issues:
```bash
cd frontend
npm start
```
This will start the React development server with detailed error messages in the browser console.

## Security Best Practices

1. **Production Deployment**
   - Use HTTPS with valid SSL certificate
   - Configure proper firewall rules
   - Set up monitoring and logging

2. **Access Control**
   - Change default username after first login
   - Use strong passwords
   - Implement proper backup procedures

3. **Maintenance**
   - Regularly update dependencies
   - Monitor log files
   - Perform regular security audits

## Logging

Logs are stored in the following locations:
- Application logs: `./logs/app.log`
- Assessment logs: `./logs/assessment.log`
- API server logs: `./logs/api.log`
- Frontend logs: Browser console when using development server

## Support

For additional support:
1. Check the [GitHub Issues](https://github.com/manabouprj/ad-security-assessment/issues)
2. Review the [Wiki](https://github.com/manabouprj/ad-security-assessment/wiki)
3. Submit new issues for bugs or feature requests<|MERGE_RESOLUTION|>--- conflicted
+++ resolved
@@ -65,9 +65,11 @@
 ```json
 {
   "domain": "your-domain.com",
-  "server": "dc.your-domain.com",
+  "server": "192.168.1.100",
   "username": "service-account",
   "password": "your-password",
+  "use_ssl": false,
+  "port": 389,
   "mock_mode": false,
   "output_dir": "reports",
   "verbose": true
@@ -78,36 +80,6 @@
 
 ### Option 1: Full Web UI (Recommended)
 
-<<<<<<< HEAD
-#### Option 1: Using the Batch Scripts (Recommended for Windows)
-
-1. Start both the API server and Web UI using the provided batch script:
-```bash
-# Using the batch script (recommended for Windows)
-run_web_ui.bat
-# OR
-start_web_ui.bat
-```
-
-This will:
-- Check for required dependencies
-- Install Python packages if needed
-- Install Node.js packages for the frontend
-- Start the API server on port 5000
-- Start the Web UI on port 3000
-
-2. Access the web interface:
-- API server: http://localhost:5000/api
-- Web UI: http://localhost:3000
-- Default username: "Orunmila"
-- You'll be prompted to create a password on first login
-
-#### Option 2: Manual Startup
-
-1. Start the API server using the run script:
-```bash
-# Using the run script
-=======
 This method starts both the API server and the React frontend development server, providing the complete web interface experience.
 
 #### Windows:
@@ -148,7 +120,6 @@
 
 ```bash
 # Start the API server
->>>>>>> 52e4fec5
 python run_api.py
 # OR
 python api_server.py --host localhost --port 5000 --debug --load-sample-data
@@ -157,27 +128,7 @@
 python run_api.py --debug
 ```
 
-<<<<<<< HEAD
-2. Start the Web UI:
-```bash
-# Navigate to the frontend directory
-cd frontend
-
-# Install dependencies if needed
-npm install --force
-
-# Start the development server
-npm start
-```
-
-3. Access the web interface:
-- API server: http://localhost:5000/api
-- Web UI: http://localhost:3000
-- Default username: "Orunmila"
-- You'll be prompted to create a password on first login
-=======
 **Important Note:** When running only the API server, you can access the API endpoints at http://localhost:5000/api/*, but you cannot access the web interface directly. Attempting to access http://localhost:5000/ will result in a 404 error.
->>>>>>> 52e4fec5
 
 ### Option 3: Production Environment
 
@@ -288,6 +239,8 @@
    - Check network connectivity to domain controllers
    - Verify DNS resolution
    - Ensure firewall rules allow connection
+   - Use IP addresses instead of hostnames for more reliable connections
+   - Try using standard LDAP (port 389) instead of LDAPS if SSL connection fails
    ```
 
 7. **Authentication Issues**
@@ -298,7 +251,7 @@
    - Ensure required permissions are granted
    ```
 
-4. **Web UI Not Opening on Port 3000**
+8. **Web UI Not Opening on Port 3000**
    ```
    Solutions:
    - Ensure Node.js and npm are installed and in your PATH
@@ -308,7 +261,7 @@
    - Use the updated run_web_ui.bat or start_web_ui.bat scripts
    ```
 
-5. **API Server Internal Server Error**
+9. **API Server Internal Server Error**
    ```
    Solutions:
    - Check if all required Python packages are installed
